using Base: Test, LinAlg
using MATLAB

using DSGE: Gensys
include("../util.jl")
include("../../src/solve/Gensys_versions.jl")



### TEST CALLS TO GENSYS

# Γ0, Γ1 matrices from evaluating Matlab code up to gensys call
mf = MatFile("gensys/gensys_args.mat")
Γ0 = get_variable(mf, "G0")
Γ1 = get_variable(mf, "G1")
C = get_variable(mf, "C")
Ψ = get_variable(mf, "PSI")
Π = get_variable(mf, "PIE")
stake = get_variable(mf, "div")
close(mf)

#=
gensys_qzdiv(Γ0, Γ1, C, Ψ, Π, stake) # Runs without throwing exception
gensys_qzdiv(complex(Γ0), complex(Γ1), C, Ψ, Π, stake) # Runs without throwing exception
gensys_ordschur(Γ0, Γ1, C, Ψ, Π, stake) # Throws SingularException(1)
gensys_ordschur(complex(Γ0), complex(Γ1), C, Ψ, Π, stake) # Throws LAPACKException(1)
=#



### TEST QZ FACTORIZATION

# Matlab qz
# [AA, BB, Q, Z] = qz(G0, G1);
# alpha = diag(AA);
# beta = diag(BB);
# E = ordeig(AA, BB);
mf = MatFile("gensys/gensys_variables.mat")
AA = get_variable(mf, "AA")
BB = get_variable(mf, "BB")
Q = get_variable(mf, "Q")
Z = get_variable(mf, "Z")
alpha = get_variable(mf, "alpha")
beta = complex(get_variable(mf, "beta"))
E = get_variable(mf, "E")
close(mf)

<<<<<<< HEAD
# Julia schurfact, coercing arguments to complex
F = schurfact(complex(Γ0), complex(Γ1))
AA_schurfact, BB_schurfact, Q_schurfact, Z_schurfact = F[:S], F[:T], F[:Q]', F[:Z]


# Matlab qz vs Julia schurfact tests pass when run with `include`, not interactively
=======
# Julia schurfact
F = schurfact(complex(Γ0), complex(Γ1))
AA_schurfact, BB_schurfact, Q_schurfact, Z_schurfact = F[:S], F[:T], F[:Q]', F[:Z]

# Matlab qz vs Julia schurfact
# These all pass.
>>>>>>> 0c1d92e5
@test test_matrix_eq(AA, AA_schurfact)
@test test_matrix_eq(BB, BB_schurfact)
@test test_matrix_eq(Q, Q_schurfact)
@test test_matrix_eq(Z, Z_schurfact)
<<<<<<< HEAD
@test test_matrix_eq(alpha, F[:alpha])
@test test_matrix_eq(beta, F[:beta])
@test test_matrix_eq(E, F[:values])


=======
>>>>>>> 0c1d92e5

### TEST QZ ORDERING

# Matlab qzdiv
# [AA_qzdiv, BB_qzdiv, Q_qzdiv, Z_qzdiv] = qzdiv(AA, BB, Q, Z);
mf = MatFile("gensys/gensys_variables.mat")
AA_qzdiv_m = get_variable(mf, "AA_qzdiv")
BB_qzdiv_m = get_variable(mf, "BB_qzdiv")
Q_qzdiv_m = get_variable(mf, "Q_qzdiv")
Z_qzdiv_m = get_variable(mf, "Z_qzdiv")
close(mf)

# Matlab ordqz
# select = abs(E) < div;
# [AA_ordqz, BB_ordqz, Q_ordqz, Z_ordqz] = ordqz(AA, BB, Q, Z, select);
mf = MatFile("gensys/gensys_variables.mat")
AA_ordqz = get_variable(mf, "AA_ordqz")
BB_ordqz = get_variable(mf, "BB_ordqz")
Q_ordqz = get_variable(mf, "Q_ordqz")
Z_ordqz = get_variable(mf, "Z_ordqz")
close(mf)

# Julia qzdiv
AA_qzdiv_j, BB_qzdiv_j, Q_qzdiv_j, Z_qzdiv_j = Gensys.qzdiv(stake, copy(AA), copy(BB), copy(Q), copy(Z))
<<<<<<< HEAD

# Julia ordschur
F2 = GeneralizedSchur(AA, BB, alpha, beta, Q', Z)
@test test_matrix_eq(F[:values], F2[:values])
=======
AA_qzdiv_j_CC, BB_qzdiv_j_CC, Q_qzdiv_j_CC, Z_qzdiv_j_CC = qzdiv_CC(stake, copy(AA), copy(BB), copy(Q), copy(Z))

# Julia ordschur
F = GeneralizedSchur(copy(AA), copy(BB), alpha, beta, copy(Q)', copy(Z))
>>>>>>> 0c1d92e5
select = abs(F[:values]) .< stake
FS = ordschur(F, select)
AA_ordschur, BB_ordschur, Q_ordschur, Z_ordschur = FS[:S], FS[:T], FS[:Q]', FS[:Z]


# Matlab qzdiv and Julia qzdiv DO NOT return the same QZ ordering
@test !test_matrix_eq(AA_qzdiv_m, AA_qzdiv_j)
@test !test_matrix_eq(BB_qzdiv_m, BB_qzdiv_j)
@test !test_matrix_eq(Q_qzdiv_m, Q_qzdiv_j)
@test !test_matrix_eq(Z_qzdiv_m, Z_qzdiv_j)

# Neither do any combination of Matlab qzdiv, Matlab ordqz, Julia qzdiv, and Julia ordschur
@test !test_matrix_eq(AA_qzdiv_m, AA_ordqz)
@test !test_matrix_eq(AA_qzdiv_m, AA_ordschur)
@test !test_matrix_eq(AA_qzdiv_j, AA_ordqz)
@test !test_matrix_eq(AA_qzdiv_j, AA_ordschur)
@test !test_matrix_eq(AA_ordqz, AA_ordschur)<|MERGE_RESOLUTION|>--- conflicted
+++ resolved
@@ -45,33 +45,21 @@
 E = get_variable(mf, "E")
 close(mf)
 
-<<<<<<< HEAD
 # Julia schurfact, coercing arguments to complex
 F = schurfact(complex(Γ0), complex(Γ1))
 AA_schurfact, BB_schurfact, Q_schurfact, Z_schurfact = F[:S], F[:T], F[:Q]', F[:Z]
 
 
 # Matlab qz vs Julia schurfact tests pass when run with `include`, not interactively
-=======
-# Julia schurfact
-F = schurfact(complex(Γ0), complex(Γ1))
-AA_schurfact, BB_schurfact, Q_schurfact, Z_schurfact = F[:S], F[:T], F[:Q]', F[:Z]
-
-# Matlab qz vs Julia schurfact
-# These all pass.
->>>>>>> 0c1d92e5
 @test test_matrix_eq(AA, AA_schurfact)
 @test test_matrix_eq(BB, BB_schurfact)
 @test test_matrix_eq(Q, Q_schurfact)
 @test test_matrix_eq(Z, Z_schurfact)
-<<<<<<< HEAD
 @test test_matrix_eq(alpha, F[:alpha])
 @test test_matrix_eq(beta, F[:beta])
 @test test_matrix_eq(E, F[:values])
 
 
-=======
->>>>>>> 0c1d92e5
 
 ### TEST QZ ORDERING
 
@@ -96,17 +84,9 @@
 
 # Julia qzdiv
 AA_qzdiv_j, BB_qzdiv_j, Q_qzdiv_j, Z_qzdiv_j = Gensys.qzdiv(stake, copy(AA), copy(BB), copy(Q), copy(Z))
-<<<<<<< HEAD
 
 # Julia ordschur
 F2 = GeneralizedSchur(AA, BB, alpha, beta, Q', Z)
-@test test_matrix_eq(F[:values], F2[:values])
-=======
-AA_qzdiv_j_CC, BB_qzdiv_j_CC, Q_qzdiv_j_CC, Z_qzdiv_j_CC = qzdiv_CC(stake, copy(AA), copy(BB), copy(Q), copy(Z))
-
-# Julia ordschur
-F = GeneralizedSchur(copy(AA), copy(BB), alpha, beta, copy(Q)', copy(Z))
->>>>>>> 0c1d92e5
 select = abs(F[:values]) .< stake
 FS = ordschur(F, select)
 AA_ordschur, BB_ordschur, Q_ordschur, Z_ordschur = FS[:S], FS[:T], FS[:Q]', FS[:Z]
